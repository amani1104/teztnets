import * as pulumi from "@pulumi/pulumi";
import * as eks from "@pulumi/eks";
import * as k8s from "@pulumi/kubernetes";
import * as awsx from "@pulumi/awsx";
import * as aws from "@pulumi/aws";
import {createAliasRecord} from "./route53";

import * as fs from 'fs';
import * as YAML from 'yaml'

const mime = require("mime");

let stack = pulumi.getStack();

// Function to fail on non-truthy variable.
const getEnvVariable = (name: string): string => {
  const env = process.env[name];
  if (!env) {
    pulumi.log.error(`${name} environment variable is not set`);
    throw Error;
  }
  return env;
};

function publicReadPolicyForBucket(bucketName: string) {
    return JSON.stringify({
        Version: "2012-10-17",
        Statement: [{
    	Effect: "Allow",
    	Principal: "*",
    	Action: [
    	    "s3:GetObject"
    	],
    	Resource: [
    	    `arn:aws:s3:::${bucketName}/*` // policy refers to bucket name explicitly
    	]
        }]
    });
}

/**
 * Deploy a tezos-k8s topology in a k8s cluster.
 * Supports either local charts or charts from a repo
 */
export class TezosK8s extends pulumi.ComponentResource {
    readonly name: string;
    readonly valuesPath: string;
    readonly ns: k8s.core.v1.Namespace;
    readonly chain: k8s.helm.v2.Chart;

    /**
    * Deploys a private chain on a cluster.
    * @param name The name of the private chain.
    * @param valuesPath The path to the values.yaml file for the helm chart
    * @param 
    * @param cluster The kubernetes cluster to deploy it into.
    * @param repo The ECR repository where to push the custom images for this chain.
    */
    constructor(name: string, valuesPath: string, teztnetMetadataPath: string, k8sRepoPath: string, private_baking_key: string, private_non_baking_key: string, cluster: eks.Cluster, repo: awsx.ecr.Repository, opts?: pulumi.ResourceOptions) {

        const inputs: pulumi.Inputs = {
            options: opts,
        };
        super("pulumi-contrib:components:TezosK8s", name, inputs, opts);

        // Default resource options for this component's child resources.
        const defaultResourceOptions: pulumi.ResourceOptions = { parent: this };

        this.name = name;
        this.valuesPath = valuesPath;
        this.ns = new k8s.core.v1.Namespace(this.name, {metadata: {name:this.name,}},
                            { provider: cluster.provider});

        const defaultHelmValuesFile = fs.readFileSync(`${k8sRepoPath}/charts/tezos/values.yaml`, 'utf8')
        const defaultHelmValues = YAML.parse(defaultHelmValuesFile)
        
        const helmValuesFile = fs.readFileSync(valuesPath, 'utf8')
        const helmValues = YAML.parse(helmValuesFile)

        const teztnetMetadataFile = fs.readFileSync(teztnetMetadataPath, 'utf8')
        const teztnetMetadata = YAML.parse(teztnetMetadataFile)
        if (("bootstrap_contracts" in teztnetMetadata) &&
            //"activation" in helmValues &&
            teztnetMetadata["bootstrap_contracts"].length > 0) {
            const activationBucket = new aws.s3.Bucket("activation-bucket");
	    const bucketPolicy = new aws.s3.BucketPolicy("activation-bucket-policy", {
		bucket: activationBucket.bucket,
		policy: activationBucket.bucket.apply(publicReadPolicyForBucket)
	    })
            const bucketUrl = activationBucket.websiteEndpoint;
            //helmValues["activation"]["bootstrap_contracts"] = []

            teztnetMetadata["bootstrap_contracts"].forEach(function (contractFile: any) {
		const bucketObject = new aws.s3.BucketObject(contractFile, {
		    bucket: activationBucket.bucket,
                    source: new pulumi.asset.FileAsset(`bootstrap_contracts/${contractFile}`),
                    contentType: mime.getType(contractFile) 
		});
               // helmValues["activation"]["bootstrap_contracts"].push(`${bucketUrl}/${contractFile}`);
            })
        }

        helmValues["accounts"]["tqbaker"] = {
               "key": private_baking_key,
               "type": "secret",
               "is_bootstrap_baker_account": true,
               "bootstrap_balance": "2500000000000"
        }
        helmValues["accounts"]["tqfree"] = {
               "key": private_non_baking_key,
               "type": "secret",
               "is_bootstrap_baker_account": false,
               "bootstrap_balance": "5000000000000000"
        }
        
        const tezosK8sImages = defaultHelmValues["tezos_k8s_images"]
        // do not build zerotier for now since it takes times and it is not used in tqinfra
        delete tezosK8sImages["zerotier"]

        const pulumiTaggedImages = Object.entries(tezosK8sImages).reduce(
            (obj: {[index: string]:any}, [key]) => {
                obj[key] = repo.buildAndPushImage(`${k8sRepoPath}/${key.replace(/_/g, "-")}`)
                return obj
            },
            {}
        )
        helmValues["tezos_k8s_images"] = pulumiTaggedImages
        // deploy from repository
        //this.chain = new k8s.helm.v2.Chart(this.name, {
        //    namespace: this.ns.metadata.name,
        //    chart: 'tezos-chain',
        //    fetchOpts: { repo: k8sRepo },
        //    values: helmValues,
        //}, { providers: { "kubernetes": cluster.provider } });
        
        // Deploy Tezos into our cluster
        // Deploy from file
        this.chain = new k8s.helm.v2.Chart(this.name, {
            namespace: this.ns.metadata.name,
            path: `${k8sRepoPath}/charts/tezos`,
            values: helmValues,
        }, { providers: { "kubernetes": cluster.provider } });

        const p2p_lb_service = new k8s.core.v1.Service(
          `${this.name}-p2p-lb`,
          {
            metadata: {
              namespace: this.ns.metadata.name,
              name: this.name,
              annotations: {
                "service.beta.kubernetes.io/aws-load-balancer-type": "nlb-ip",
              },
            },
            spec: {
                ports:
                    [ { port: 9732,
                        targetPort: 9732,
                        protocol: "TCP" } ],
                selector:
                    { app: "tezos-baking-node" },
                type: "LoadBalancer"
            }
          },
          { provider: cluster.provider }
        );
        let aRecord = p2p_lb_service.status.apply((s) =>
            createAliasRecord(`${this.name}.tznode.net`, s.loadBalancer.ingress[0].hostname)
        );

    }

}
const repo = new awsx.ecr.Repository(stack);

const desiredClusterCapacity = 2;
const aws_account_id = getEnvVariable('AWS_ACCOUNT_ID');
const private_baking_key = getEnvVariable('PRIVATE_BAKING_KEY');
const private_non_baking_key = getEnvVariable('PRIVATE_NON_BAKING_KEY');

// Create a VPC with subnets that are tagged for load balancer usage.
// See: https://github.com/pulumi/pulumi-eks/tree/master/examples/subnet-tags
const vpc = new awsx.ec2.Vpc("vpc",
    {
        subnets: [
            // Tag subnets for specific load-balancer usage.
            // Any non-null tag value is valid.
            // See:
            //  - https://docs.aws.amazon.com/eks/latest/userguide/network_reqs.html
            //  - https://github.com/pulumi/pulumi-eks/issues/196
            //  - https://github.com/pulumi/pulumi-eks/issues/415
            {type: "public", tags: {"kubernetes.io/role/elb": "1"}},
            {type: "private", tags: {"kubernetes.io/role/internal-elb": "1"}},
        ],
    },
    {
        // Inform pulumi to ignore tag changes to the VPCs or subnets, so that
        // tags auto-added by AWS EKS do not get removed during future
        // refreshes and updates, as they are added outside of pulumi's management
        // and would be removed otherwise.
        // See: https://github.com/pulumi/pulumi-eks/issues/271#issuecomment-548452554
        transformations: [(args: any) => {
            if (args.type === "aws:ec2/vpc:Vpc" || args.type === "aws:ec2/subnet:Subnet") {
                return {
                    props: args.props,
                    opts: pulumi.mergeOptions(args.opts, { ignoreChanges: ["tags"] }),
                };
            }
            return undefined;
        }],
    },
);

const cluster = new eks.Cluster(stack, {
    instanceType: "t3.2xlarge",
    desiredCapacity: desiredClusterCapacity,
    minSize: 1,
    maxSize: 5,
    providerCredentialOpts: {
            roleArn   : `arn:aws:iam::${aws_account_id}:role/KubernetesAdmin`,
    },
    roleMappings: [
        {
            groups    : ["system:masters"],
            roleArn   : `arn:aws:iam::${aws_account_id}:role/KubernetesAdmin`,
            username  : "admin",
        }
    ],
    vpcId: vpc.id,
    publicSubnetIds: vpc.publicSubnetIds,
    privateSubnetIds: vpc.privateSubnetIds,
},)

// Export the cluster's kubeconfig.
export const kubeconfig = cluster.kubeconfig;
export const clusterName = cluster.eksCluster.name;
export const clusterNodeInstanceRoleName = cluster.instanceRoles.apply(
      roles => roles[0].name
);

// Create IAM Policy for the IngressController called "ingressController-iam-policy” and read the policy ARN.
const ingressControllerPolicy = new aws.iam.Policy(
  "ingressController-iam-policy",
  {
    policy: {
      Version: "2012-10-17",
      Statement: [
        {
          Effect: "Allow",
          Action: [
            "acm:DescribeCertificate",
            "acm:ListCertificates",
            "acm:GetCertificate"
          ],
          Resource: "*"
        },
        {
          Effect: "Allow",
          Action: [
            "ec2:AuthorizeSecurityGroupIngress",
            "ec2:CreateSecurityGroup",
            "ec2:CreateTags",
            "ec2:DeleteTags",
            "ec2:DeleteSecurityGroup",
            "ec2:DescribeInstances",
            "ec2:DescribeInstanceStatus",
            "ec2:DescribeSecurityGroups",
            "ec2:DescribeSubnets",
            "ec2:DescribeTags",
            "ec2:DescribeVpcs",
            "ec2:ModifyInstanceAttribute",
            "ec2:ModifyNetworkInterfaceAttribute",
            "ec2:RevokeSecurityGroupIngress"
          ],
          Resource: "*"
        },
        {
          Effect: "Allow",
          Action: [
            "elasticloadbalancing:AddTags",
            "elasticloadbalancing:CreateListener",
            "elasticloadbalancing:CreateLoadBalancer",
            "elasticloadbalancing:CreateRule",
            "elasticloadbalancing:CreateTargetGroup",
            "elasticloadbalancing:DeleteListener",
            "elasticloadbalancing:DeleteLoadBalancer",
            "elasticloadbalancing:DeleteRule",
            "elasticloadbalancing:DeleteTargetGroup",
            "elasticloadbalancing:DeregisterTargets",
            "elasticloadbalancing:DescribeListeners",
            "elasticloadbalancing:DescribeListenerCertificates",
            "elasticloadbalancing:DescribeLoadBalancers",
            "elasticloadbalancing:DescribeLoadBalancerAttributes",
            "elasticloadbalancing:DescribeRules",
            "elasticloadbalancing:DescribeSSLPolicies",
            "elasticloadbalancing:DescribeTags",
            "elasticloadbalancing:DescribeTargetGroups",
            "elasticloadbalancing:DescribeTargetGroupAttributes",
            "elasticloadbalancing:DescribeTargetHealth",
            "elasticloadbalancing:ModifyListener",
            "elasticloadbalancing:ModifyLoadBalancerAttributes",
            "elasticloadbalancing:ModifyRule",
            "elasticloadbalancing:ModifyTargetGroup",
            "elasticloadbalancing:ModifyTargetGroupAttributes",
            "elasticloadbalancing:RegisterTargets",
            "elasticloadbalancing:RemoveTags",
            "elasticloadbalancing:SetIpAddressType",
            "elasticloadbalancing:SetSecurityGroups",
            "elasticloadbalancing:SetSubnets",
            "elasticloadbalancing:SetWebACL"
          ],
          Resource: "*"
        },
        {
          Effect: "Allow",
          Action: ["iam:GetServerCertificate", "iam:ListServerCertificates"],
          Resource: "*"
        },
        {
          Effect: "Allow",
          Action: [
            "waf-regional:GetWebACLForResource",
            "waf-regional:GetWebACL",
            "waf-regional:AssociateWebACL",
            "waf-regional:DisassociateWebACL",
            "wafv2:GetWebACLForResource"
          ],
          Resource: "*"
        },
        {
          Effect: "Allow",
          Action: ["tag:GetResources", "tag:TagResources"],
          Resource: "*"
        },
        {
          Effect: "Allow",
          Action: ["waf:GetWebACL"],
          Resource: "*"
        }
      ]
    }
  }
);

// Attach this policy to the NodeInstanceRole of the worker nodes.
export const nodeinstanceRole = new aws.iam.RolePolicyAttachment(
  "eks-NodeInstanceRole-policy-attach",
  {
    policyArn: ingressControllerPolicy.arn,
    role: clusterNodeInstanceRoleName
  }
);

// Declare the ALBIngressController in 1 step with the Helm Chart.
const albingresscntlr = new k8s.helm.v2.Chart(
  "alb",
  {
    chart:
      "aws-load-balancer-controller",
    fetchOpts:{
        repo: "https://aws.github.io/eks-charts",
    },
    values: {
      clusterName: clusterName,
      autoDiscoverAwsRegion: "true",
      autoDiscoverAwsVpcID: "true"
    }
  },
  { provider: cluster.provider }
);

// chains
<<<<<<< HEAD
//const private_chain = new TezosK8s("mondaynet", "mondaynet/values.yaml", "https://tqtezos.github.io/tezos-helm-charts/",
//                                   private_baking_key, private_non_baking_key, cluster, repo);
const private_chain = new TezosK8s("mondaynet", "mondaynet/values.yaml", "mondaynet/metadata.yaml", "mondaynet/tezos-k8s",
                                   private_baking_key, private_non_baking_key, cluster, repo);
const galpha2net_chain = new TezosK8s("galpha2net", "galpha2net/values.yaml", "galpha2net/metadata.yaml", "galpha2net/tezos-k8s",
=======
const private_chain = new TezosK8s("mondaynet", "mondaynet/values.yaml", "mondaynet/tezos-k8s",
                                   private_baking_key, private_non_baking_key, cluster, repo);
const florencenet_chain = new TezosK8s("florencenet", "florencenet/values.yaml", "florencenet/tezos-k8s",
                                   private_baking_key, private_non_baking_key, cluster, repo);
const galpha2net_chain = new TezosK8s("galpha2net", "galpha2net/values.yaml", "galpha2net/tezos-k8s",
>>>>>>> 28fa3c01
                                   private_baking_key, private_non_baking_key, cluster, repo);<|MERGE_RESOLUTION|>--- conflicted
+++ resolved
@@ -369,17 +369,9 @@
 );
 
 // chains
-<<<<<<< HEAD
-//const private_chain = new TezosK8s("mondaynet", "mondaynet/values.yaml", "https://tqtezos.github.io/tezos-helm-charts/",
-//                                   private_baking_key, private_non_baking_key, cluster, repo);
 const private_chain = new TezosK8s("mondaynet", "mondaynet/values.yaml", "mondaynet/metadata.yaml", "mondaynet/tezos-k8s",
                                    private_baking_key, private_non_baking_key, cluster, repo);
+const florencenet_chain = new TezosK8s("florencenet", "florencenet/values.yaml", "florencenet/metadata.yaml", "florencenet/tezos-k8s",
+                                   private_baking_key, private_non_baking_key, cluster, repo);
 const galpha2net_chain = new TezosK8s("galpha2net", "galpha2net/values.yaml", "galpha2net/metadata.yaml", "galpha2net/tezos-k8s",
-=======
-const private_chain = new TezosK8s("mondaynet", "mondaynet/values.yaml", "mondaynet/tezos-k8s",
-                                   private_baking_key, private_non_baking_key, cluster, repo);
-const florencenet_chain = new TezosK8s("florencenet", "florencenet/values.yaml", "florencenet/tezos-k8s",
-                                   private_baking_key, private_non_baking_key, cluster, repo);
-const galpha2net_chain = new TezosK8s("galpha2net", "galpha2net/values.yaml", "galpha2net/tezos-k8s",
->>>>>>> 28fa3c01
                                    private_baking_key, private_non_baking_key, cluster, repo);