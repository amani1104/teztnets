--- conflicted
+++ resolved
@@ -162,8 +162,6 @@
     }),
     cluster.provider, repo);
 
-<<<<<<< HEAD
-
 const hangzhounet_chain = new TezosChain(
     new TezosChainParametersBuilder({
         yamlFile: "hangzhounet/values.yaml",
@@ -188,8 +186,6 @@
     }),
     cluster.provider, repo);
 
-=======
->>>>>>> 98b5bdc1
 function getNetworks(chains: TezosChain[]): object {
     const networks: {[name: string]: object} = {};
 
