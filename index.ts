--- conflicted
+++ resolved
@@ -330,7 +330,6 @@
 );
 
 // chains
-<<<<<<< HEAD
 const mondaynet_chain = new PeriodicChain(
     {
         simpleName:"mondaynet",
@@ -375,6 +374,19 @@
         bootstrapCommitments: "commitments.json",
     },
     "granadanet/values.yaml", "granadanet/tezos-k8s",
+    private_baking_key, private_non_baking_key, cluster.provider, repo);
+
+const granadanolbnet_chain = new TezosChain(
+    {
+        simpleName: "granadanolbnet",
+        chainName: "",
+        containerImage: "",
+        dnsName: "granadanolbnet",
+        description: "Testnet for Granada proposal - no Liquidity Baking.",
+        publicBootstrapPeers: [],
+        bootstrapCommitments: "commitments.json",
+    },
+    "granadanolbnet/values.yaml", "granadanolbnet/tezos-k8s",
     private_baking_key, private_non_baking_key, cluster.provider, repo);
 
 
@@ -423,27 +435,5 @@
     return teztnets;
 }
 
-export const networks = getNetworks([mondaynet_chain, florencenet_chain, granadanet_chain]);
-export const teztnets = getTeztnets([mondaynet_chain, florencenet_chain, granadanet_chain]);
-=======
-const mondaynet_chain = new PeriodicChain("mondaynet", "0 0 * * MON", "mondaynet/values.yaml", "mondaynet/metadata.yaml", "mondaynet/tezos-k8s",
-                                   private_baking_key, private_non_baking_key, cluster.provider, repo);
-const florencenet_chain = new TezosChain({simpleName:"florencenet",
-                                         chainName:"",
-                                         containerImage: "",
-                                         dnsName: "florencenoba" },
-                                         "florencenet/values.yaml", "florencenet/metadata.yaml", "florencenet/tezos-k8s",
-                                   private_baking_key, private_non_baking_key, cluster.provider, repo);
-const granadanet_chain = new TezosChain({simpleName:"granadanet",
-                                        chainName: "",
-                                        containerImage: "",
-                                        dnsName: "granadanet"},
-                                        "granadanet/values.yaml", "granadanet/metadata.yaml", "granadanet/tezos-k8s",
-                                   private_baking_key, private_non_baking_key, cluster.provider, repo);
-const granadanolbnet_chain = new TezosChain({simpleName:"granadanolbnet",
-                                        chainName: "",
-                                        containerImage: "",
-                                        dnsName: "granadanolbnet"},
-                                        "granadanolbnet/values.yaml", "granadanolbnet/metadata.yaml", "granadanolbnet/tezos-k8s",
-                                   private_baking_key, private_non_baking_key, cluster.provider, repo);
->>>>>>> ebe41e1e
+export const networks = getNetworks([mondaynet_chain, florencenet_chain, granadanet_chain, granadanolbnet_chain]);
+export const teztnets = getTeztnets([mondaynet_chain, florencenet_chain, granadanet_chain, granadanolbnet_chain]);