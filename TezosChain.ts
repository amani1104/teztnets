import * as pulumi from "@pulumi/pulumi";
import * as k8s from "@pulumi/kubernetes";
import * as awsx from "@pulumi/awsx";
import * as aws from "@pulumi/aws";
import * as cronParser from "cron-parser";
import { createAliasRecord } from "./route53";
import { publicReadPolicyForBucket } from "./s3";
import { TezosImageResolver } from "./TezosImageResolver";

import * as fs from 'fs';
import * as YAML from 'yaml';
const mime = require("mime");

export interface TezosHelmParameters {
  readonly helmValues: any;
}

export interface TezosInitParameters {
  getName(): string;
  getChainName(): string;
  getDescription(): string;
  isPeriodic(): boolean;
  getContainerImage(): string | pulumi.Output<string>;
  getDnsName(): string;
  getPeers(): string[];
  getContracts(): string[];
  getCommitments(): string;
  getChartRepo(): string;
  getPrivateBakingKey(): string;
  getPrivateNonbakingKey(): string;
}

export interface TezosParamsInitializer {
  readonly name?: string;
  readonly chainName?: string;
  readonly description?: string;
  readonly schedule?: string;
  readonly containerImage?: string | pulumi.Output<string>;
  readonly dnsName?: string;
  readonly bootstrapPeers?: string[];
  readonly bootstrapContracts?: string[];
  readonly bootstrapCommitments?: string;
  readonly chartRepo?: string;
  readonly privateBakingKey?: string;
  readonly privateNonbakingKey?: string;
  readonly yamlFile?: string;
}


export class TezosChainParametersBuilder implements TezosHelmParameters, TezosInitParameters {
  private _helmValues: any;
  private _name: string;
  private _description: string;
  private _periodic: boolean;
  private _dnsName: string;
  private _publicBootstrapPeers: string[];
  private _bootstrapContracts: string[];
  private _bootstrapCommitments: string;
  private _chartRepoPath: string;

  constructor(params: TezosParamsInitializer = {}) {
    this._name = params.name || params.dnsName || '';
    this._description = params.description || '';
    this._dnsName = params.dnsName || params.name || '';
    this._publicBootstrapPeers = params.bootstrapPeers || [];
    this._bootstrapContracts = params.bootstrapContracts || [];
    this._bootstrapCommitments = params.bootstrapCommitments || '';
    this._chartRepoPath = params.chartRepo || '';
    this._periodic = false;
    
    this._helmValues = {};
    if (params.yamlFile) {
      this.fromFile(params.yamlFile);
    }
    if (params.schedule) {
      this.schedule(params.schedule);
    }
    if (params.chainName) {
      this.chainName(params.chainName);
    }
    if (params.containerImage) {
      this.containerImage(params.containerImage);
    }
    if (params.privateBakingKey) {
      this.privateBakingKey(params.privateBakingKey);
    }
    if (params.privateNonbakingKey) {
      this.privateNonbakingKey(params.privateNonbakingKey);
    }
  }

  public fromYaml(yaml: string): TezosChainParametersBuilder {
    this._helmValues = YAML.parse(yaml);
    return this;
  }

  public fromFile(yamlPath: string): TezosChainParametersBuilder {
    this.fromYaml(fs.readFileSync(yamlPath, 'utf8'));
    return this;
  }

  public name(name: string): TezosChainParametersBuilder {
    this._name = name;
    this._dnsName = this._dnsName || name;
    return this;
  }
  public getName(): string {
    return this._name;
  }

  public chainName(chainName: string): TezosChainParametersBuilder {
    this._helmValues["node_config_network"]["chain_name"] = chainName;
    return this;
  }
  public getChainName(): string {
    return this._helmValues["node_config_network"]["chain_name"];
  }
  
  public containerImage(containerImage: string | pulumi.Output<String>): TezosChainParametersBuilder {
    this._helmValues["images"]["tezos"] = containerImage
    return this;
  }
  public getContainerImage(): string {
    return this._helmValues["images"]["tezos"];
  }

  public dnsName(dnsName: string): TezosChainParametersBuilder {
    this._dnsName = dnsName;
    this._name = this._name || dnsName;
    return this;
  }
  public getDnsName(): string | any {
    return this._dnsName;
  }

  public description(description: string): TezosChainParametersBuilder {
    this._description = description;
    return this;
  }
  public getDescription(): string | any {
    return this._description;
  }

  public isPeriodic(): boolean {
    return this._periodic;
  }

  public schedule(cronExpr: string): TezosChainParametersBuilder {
    const deployDate = new Date(cronParser.parseExpression(cronExpr, {utc: true}).prev().toLocaleString());
    const imageResolver = new TezosImageResolver();
    this.containerImage(pulumi.output(imageResolver.getLatestTagAsync(deployDate))
                          .apply(tag => `${imageResolver.image}:${tag}`));

    this.name(`${this.getDnsName().toLowerCase()}-${deployDate.toISOString().split('T')[0]}`);
    this.chainName(`TEZOS-${this.getDnsName().toUpperCase()}-${deployDate.toISOString()}`);
    this._periodic = true;

    return this;
  }

  public peers(peers: string[]): TezosChainParametersBuilder {
    this._publicBootstrapPeers = peers;
    return this;
  }
  public peer(peer: string): TezosChainParametersBuilder {
    this._publicBootstrapPeers.push(peer);
    return this;
  }
  public getPeers(): string[] {
    return this._publicBootstrapPeers;
  }

  public contracts(contracts: string[]): TezosChainParametersBuilder {
    this._bootstrapContracts = contracts;
    return this;
  }
  public contract(contract: string): TezosChainParametersBuilder {
    this._bootstrapContracts.push(contract);
    return this;
  }
  public getContracts(): string[] {
    return this._bootstrapContracts;
  }

  public commitments(commitments: string): TezosChainParametersBuilder {
    this._bootstrapCommitments = commitments;
    return this;
  }
  public getCommitments(): string {
    return this._bootstrapCommitments;
  }

  public chartRepo(chartRepoPath: string): TezosChainParametersBuilder {
    this._chartRepoPath = chartRepoPath;
    return this;
  }
  public getChartRepo(): string {
    return this._chartRepoPath;
  }

  public privateBakingKey(privateBakingKey: string): TezosChainParametersBuilder {
    this._helmValues["accounts"]["tqbaker"]["key"] = privateBakingKey;
    return this;
  }
  public getPrivateBakingKey(): string {
    return this._helmValues["accounts"]["tqbaker"]["key"];
  }

  public privateNonbakingKey(privateNonbakingKey: string): TezosChainParametersBuilder {
    this._helmValues["accounts"]["tqfree"]["key"] = privateNonbakingKey;
    return this;
  }
  public getPrivateNonbakingKey(): string {
    return this._helmValues["accounts"]["tqfree"]["key"];
  }

  public get helmValues(): string {
    return this._helmValues;
  }

<<<<<<< HEAD
export interface TezosChainParameters {
  chainName?: string;
  containerImage?: string | pulumi.Output<string>;
  dnsName?: string;
  description: string;
  publicBootstrapPeers?: string[];
  bootstrapContracts?: string[];
  bootstrapCommitments?: string;
  helmValuesPath: string,
  k8sRepoPath: string,
  private_baking_key: string,
  private_non_baking_key: string,
  faucetSeed: string,
  numberOfFaucetAccounts: number,
  faucetRecaptchaSiteKey: string,
  faucetRecaptchaSecretKey: string,
=======
>>>>>>> 6f6c2527
}

/**
 * Deploy a tezos-k8s topology in a k8s cluster.
 * Supports either local charts or charts from a repo
 */

export class TezosChain extends pulumi.ComponentResource {
<<<<<<< HEAD
  readonly name: string;
  readonly chainName: string;
  readonly containerImage: string | pulumi.Output<string>;
  readonly route53_name: string;
  readonly description: string;
  readonly publicBootstrapPeers: string[];
  readonly bootstrapContracts: string[];
  readonly bootstrapCommitments: string;
  readonly valuesPath: string;
  readonly k8sRepoPath: string;
  readonly private_baking_key: string;
  readonly private_non_baking_key: string;
  readonly faucetSeed: string;
  readonly numberOfFaucetAccounts: number;
  readonly faucetRecaptchaSiteKey: string;
  readonly faucetRecaptchaSecretKey: string;
=======
  readonly params: TezosHelmParameters & TezosInitParameters;
>>>>>>> 6f6c2527
  readonly provider: k8s.Provider;
  readonly repo: awsx.ecr.Repository;

  // readonly ns: k8s.core.v1.Namespace;
  // readonly chain: k8s.helm.v2.Chart;

  /**
  * Deploys a private chain on a Kubernetes cluster.
  * @param name The name of the Pulumi resource.
  * @param params Helm chart values and chain bootstrap parameters
  * @param provider The Kubernetes cluster to deploy it into.
  * @param repo The container repository where to push the custom images for this chain.
  */
  constructor(params: TezosHelmParameters & TezosInitParameters,
              provider: k8s.Provider,
              repo: awsx.ecr.Repository,
              opts?: pulumi.ResourceOptions) {

    const inputs: pulumi.Inputs = {
      options: opts,
    };

    const name = params.getName();
    super("pulumi-contrib:components:TezosChain", name, inputs, opts);

<<<<<<< HEAD
    this.name = name;
    this.chainName = params.chainName || "";
    this.containerImage = params.containerImage || "";
    this.route53_name = params.dnsName || name;
    this.description = params.description;
    this.publicBootstrapPeers = params.publicBootstrapPeers || [];
    this.bootstrapContracts = params.bootstrapContracts || [];
    this.bootstrapCommitments = params.bootstrapCommitments || "";
    this.valuesPath = params.helmValuesPath;
    this.k8sRepoPath = params.k8sRepoPath;
    this.private_baking_key = params.private_baking_key;
    this.private_non_baking_key = params.private_non_baking_key;
    this.faucetSeed = params.faucetSeed;
    this.numberOfFaucetAccounts = params.numberOfFaucetAccounts;
    this.faucetRecaptchaSiteKey = params.faucetRecaptchaSiteKey;
    this.faucetRecaptchaSecretKey = params.faucetRecaptchaSecretKey;
=======
    this.params = params;
>>>>>>> 6f6c2527
    this.provider = provider;
    this.repo = repo;
  
    var ns = new k8s.core.v1.Namespace(name,
      { metadata: { name: name, } },
      { provider: this.provider }
    );

    if (("activation" in params.helmValues) && (params.getContracts() || params.getCommitments())) {
      const activationBucket = new aws.s3.Bucket(`${name}-activation-bucket`);
      const bucketPolicy = new aws.s3.BucketPolicy(`${name}-activation-bucket-policy`, {
        bucket: activationBucket.bucket,
        policy: activationBucket.bucket.apply(publicReadPolicyForBucket)
      });
      params.helmValues["activation"]["bootstrap_contract_urls"] = [];

      if (params.getContracts()) {
        params.getContracts().forEach(function (contractFile: any) {
            const bucketObject = new aws.s3.BucketObject(`${name}-${contractFile}`, {
                bucket: activationBucket.bucket,
                key: contractFile,
                source: new pulumi.asset.FileAsset(`bootstrap_contracts/${contractFile}`),
                contentType: mime.getType(contractFile),
                acl: 'public-read'
            });
            params.helmValues["activation"]["bootstrap_contract_urls"].push(pulumi.interpolate `https://${activationBucket.bucketRegionalDomainName}/${contractFile}`);
        })
      }

      if (params.getCommitments()) {
        const commitmentFile = params.getCommitments();
        const bucketObject = new aws.s3.BucketObject(`${name}-${commitmentFile}`, {
          bucket: activationBucket.bucket,
          key: commitmentFile,
          source: new pulumi.asset.FileAsset(`bootstrap_commitments/${commitmentFile}`),
          contentType: mime.getType(commitmentFile),
          acl: 'public-read'
        });
        params.helmValues["activation"]["commitments_url"] = pulumi.interpolate`https://${activationBucket.bucketRegionalDomainName}/${commitmentFile}`;
      }
    }

    const defaultHelmValuesFile = fs.readFileSync(`${params.getChartRepo()}/charts/tezos/values.yaml`, 'utf8');
    const defaultHelmValues = YAML.parse(defaultHelmValuesFile);
    const tezosK8sImages = defaultHelmValues["tezos_k8s_images"];
    // do not build zerotier for now since it takes times and it is not used in tqinfra
    delete tezosK8sImages["zerotier"];

    const pulumiTaggedImages = Object.entries(tezosK8sImages).reduce(
      (obj: { [index: string]: any; }, [key]) => {
        obj[key] = this.repo.buildAndPushImage(`${params.getChartRepo()}/${key.replace(/_/g, "-")}`);
        return obj;
      },
      {}
    );
    params.helmValues["tezos_k8s_images"] = pulumiTaggedImages;

    if (this.numberOfFaucetAccounts > 0) {
        // deploy a faucet website
        const chainSpecificSeed = `${this.faucetSeed}-${this.chainName}`;
        const faucetAccountGenImg = this.repo.buildAndPushImage("tezos-faucet/account-gen");
        const faucetAppImg = this.repo.buildAndPushImage("tezos-faucet/app");

        var faucet = new k8s.helm.v2.Chart(`${name}-faucet`, {
          namespace: ns.metadata.name,
          path: `tezos-faucet/charts/faucet`,
          values: { "recaptcha_keys":
              {
                  "siteKey": this.faucetRecaptchaSiteKey,
                  "secretKey": this.faucetRecaptchaSecretKey,
              },
              "number_of_accounts": this.numberOfFaucetAccounts,
              "seed": chainSpecificSeed,
              "images": {
                  "account_gen": faucetAccountGenImg,
                  "faucet": faucetAppImg,
              },
          },
        }, { providers: { "kubernetes": this.provider } });

        // add the faucet seed to the activation parameters so the accounts given
        // by the faucet website work on chain
        helmValues["activation"]["deterministic_faucet"] = {
            "seed": chainSpecificSeed,
            "number_of_accounts": this.numberOfFaucetAccounts,
        }
    }

    // deploy from repository
    //this.chain = new k8s.helm.v2.Chart(this.name, {
    //    namespace: this.ns.metadata.name,
    //    chart: 'tezos-chain',
    //    fetchOpts: { repo: k8sRepo },
    //    values: helmValues,
    //}, { providers: { "kubernetes": cluster.provider } });
    // Deploy Tezos into our cluster
    // Deploy from file
    var chain = new k8s.helm.v2.Chart(name, {
      namespace: ns.metadata.name,
      path: `${params.getChartRepo()}/charts/tezos`,
      values: params.helmValues,
    }, { providers: { "kubernetes": this.provider } });

    const p2p_lb_service = new k8s.core.v1.Service(
      `${name}-p2p-lb`,
      {
        metadata: {
          namespace: ns.metadata.name,
          name: name,
          annotations: {
            "service.beta.kubernetes.io/aws-load-balancer-type": "nlb-ip",
            "service.beta.kubernetes.io/aws-load-balancer-scheme": "internet-facing",
          },
        },
        spec: {
          ports: [{
            port: 9732,
            targetPort: 9732,
            protocol: "TCP"
          }],
          selector: { app: "tezos-baking-node" },
          type: "LoadBalancer"
        }
      },
      { provider: this.provider }
    );
    let aRecord = p2p_lb_service.status.apply((s) => createAliasRecord(`${params.getDnsName()}.tznode.net`, s.loadBalancer.ingress[0].hostname));
  }

  getChainName(): string {
    return this.params.getChainName();
  }

  getDescription(): string {
    return this.params.getDescription();
  }

  getNetworkUrl(baseUrl?: string, relativeUrl?: string): string {
    if ("activation_account_name" in this.params.helmValues["node_config_network"]) {
      baseUrl = baseUrl || 'https://teztnets.xyz';
      relativeUrl = relativeUrl || (this.params.isPeriodic() ? this.params.getDnsName() : this.params.getName());
      return `${baseUrl}/${relativeUrl}`;
    }

    // network config hardcoded in binary, pass the name instead of URL
    return this.params.getName();
  }

  getDockerBuild(): string {
    return this.params.helmValues["images"]["tezos"];
  }

  getCommand(): string {
    if ("protocols" in this.params.helmValues) {
      const protocols: [{command: string}] = this.params.helmValues["protocols"];
      const commands = protocols.map(p => p["command"]);
      return commands.join(", ");
    }

    return this.params.helmValues["protocol"]["command"];
  }

}<|MERGE_RESOLUTION|>--- conflicted
+++ resolved
@@ -28,6 +28,10 @@
   getChartRepo(): string;
   getPrivateBakingKey(): string;
   getPrivateNonbakingKey(): string;
+  getNumberOfFaucetAccounts(): number;
+  getFaucetSeed(): string;
+  getFaucetRecaptchaSiteKey(): string;
+  getFaucetRecaptchaSecretKey(): string;
 }
 
 export interface TezosParamsInitializer {
@@ -44,6 +48,10 @@
   readonly privateBakingKey?: string;
   readonly privateNonbakingKey?: string;
   readonly yamlFile?: string;
+  readonly numberOfFaucetAccounts?: number; 
+  readonly faucetSeed?: string;
+  readonly faucetRecaptchaSiteKey?: string;
+  readonly faucetRecaptchaSecretKey?: string;
 }
 
 
@@ -57,6 +65,11 @@
   private _bootstrapContracts: string[];
   private _bootstrapCommitments: string;
   private _chartRepoPath: string;
+  private _numberOfFaucetAccounts: number;
+  private _faucetSeed: string;
+  private _faucetRecaptchaSiteKey: string;
+  private _faucetRecaptchaSecretKey: string;
+    
 
   constructor(params: TezosParamsInitializer = {}) {
     this._name = params.name || params.dnsName || '';
@@ -67,6 +80,10 @@
     this._bootstrapCommitments = params.bootstrapCommitments || '';
     this._chartRepoPath = params.chartRepo || '';
     this._periodic = false;
+    this._numberOfFaucetAccounts = params.numberOfFaucetAccounts || 0;
+    this._faucetSeed = params.faucetSeed || '';
+    this._faucetRecaptchaSiteKey = params.faucetRecaptchaSiteKey || '';
+    this._faucetRecaptchaSecretKey = params.faucetRecaptchaSecretKey || '';
     
     this._helmValues = {};
     if (params.yamlFile) {
@@ -190,6 +207,22 @@
     return this._bootstrapCommitments;
   }
 
+  public getNumberOfFaucetAccounts(): number {
+    return this._numberOfFaucetAccounts;
+  }
+
+  public getFaucetSeed(): string {
+    return this._faucetSeed;
+  }
+
+  public getFaucetRecaptchaSiteKey(): string {
+    return this._faucetRecaptchaSiteKey;
+  }
+
+  public getFaucetRecaptchaSecretKey(): string {
+    return this._faucetRecaptchaSecretKey;
+  }
+
   public chartRepo(chartRepoPath: string): TezosChainParametersBuilder {
     this._chartRepoPath = chartRepoPath;
     return this;
@@ -218,25 +251,6 @@
     return this._helmValues;
   }
 
-<<<<<<< HEAD
-export interface TezosChainParameters {
-  chainName?: string;
-  containerImage?: string | pulumi.Output<string>;
-  dnsName?: string;
-  description: string;
-  publicBootstrapPeers?: string[];
-  bootstrapContracts?: string[];
-  bootstrapCommitments?: string;
-  helmValuesPath: string,
-  k8sRepoPath: string,
-  private_baking_key: string,
-  private_non_baking_key: string,
-  faucetSeed: string,
-  numberOfFaucetAccounts: number,
-  faucetRecaptchaSiteKey: string,
-  faucetRecaptchaSecretKey: string,
-=======
->>>>>>> 6f6c2527
 }
 
 /**
@@ -245,26 +259,7 @@
  */
 
 export class TezosChain extends pulumi.ComponentResource {
-<<<<<<< HEAD
-  readonly name: string;
-  readonly chainName: string;
-  readonly containerImage: string | pulumi.Output<string>;
-  readonly route53_name: string;
-  readonly description: string;
-  readonly publicBootstrapPeers: string[];
-  readonly bootstrapContracts: string[];
-  readonly bootstrapCommitments: string;
-  readonly valuesPath: string;
-  readonly k8sRepoPath: string;
-  readonly private_baking_key: string;
-  readonly private_non_baking_key: string;
-  readonly faucetSeed: string;
-  readonly numberOfFaucetAccounts: number;
-  readonly faucetRecaptchaSiteKey: string;
-  readonly faucetRecaptchaSecretKey: string;
-=======
   readonly params: TezosHelmParameters & TezosInitParameters;
->>>>>>> 6f6c2527
   readonly provider: k8s.Provider;
   readonly repo: awsx.ecr.Repository;
 
@@ -290,26 +285,7 @@
     const name = params.getName();
     super("pulumi-contrib:components:TezosChain", name, inputs, opts);
 
-<<<<<<< HEAD
-    this.name = name;
-    this.chainName = params.chainName || "";
-    this.containerImage = params.containerImage || "";
-    this.route53_name = params.dnsName || name;
-    this.description = params.description;
-    this.publicBootstrapPeers = params.publicBootstrapPeers || [];
-    this.bootstrapContracts = params.bootstrapContracts || [];
-    this.bootstrapCommitments = params.bootstrapCommitments || "";
-    this.valuesPath = params.helmValuesPath;
-    this.k8sRepoPath = params.k8sRepoPath;
-    this.private_baking_key = params.private_baking_key;
-    this.private_non_baking_key = params.private_non_baking_key;
-    this.faucetSeed = params.faucetSeed;
-    this.numberOfFaucetAccounts = params.numberOfFaucetAccounts;
-    this.faucetRecaptchaSiteKey = params.faucetRecaptchaSiteKey;
-    this.faucetRecaptchaSecretKey = params.faucetRecaptchaSecretKey;
-=======
     this.params = params;
->>>>>>> 6f6c2527
     this.provider = provider;
     this.repo = repo;
   
@@ -367,9 +343,9 @@
     );
     params.helmValues["tezos_k8s_images"] = pulumiTaggedImages;
 
-    if (this.numberOfFaucetAccounts > 0) {
+    if (params.getNumberOfFaucetAccounts() > 0) {
         // deploy a faucet website
-        const chainSpecificSeed = `${this.faucetSeed}-${this.chainName}`;
+        const chainSpecificSeed = `${params.getFaucetSeed()}-${params.getChainName()}`;
         const faucetAccountGenImg = this.repo.buildAndPushImage("tezos-faucet/account-gen");
         const faucetAppImg = this.repo.buildAndPushImage("tezos-faucet/app");
 
@@ -378,10 +354,10 @@
           path: `tezos-faucet/charts/faucet`,
           values: { "recaptcha_keys":
               {
-                  "siteKey": this.faucetRecaptchaSiteKey,
-                  "secretKey": this.faucetRecaptchaSecretKey,
+                  "siteKey": params.getFaucetRecaptchaSiteKey(),
+                  "secretKey": params.getFaucetRecaptchaSecretKey(),
               },
-              "number_of_accounts": this.numberOfFaucetAccounts,
+              "number_of_accounts": params.getNumberOfFaucetAccounts(),
               "seed": chainSpecificSeed,
               "images": {
                   "account_gen": faucetAccountGenImg,
@@ -392,9 +368,9 @@
 
         // add the faucet seed to the activation parameters so the accounts given
         // by the faucet website work on chain
-        helmValues["activation"]["deterministic_faucet"] = {
+        params.helmValues["activation"]["deterministic_faucet"] = {
             "seed": chainSpecificSeed,
-            "number_of_accounts": this.numberOfFaucetAccounts,
+            "number_of_accounts": params.getNumberOfFaucetAccounts(),
         }
     }
 
