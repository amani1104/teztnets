#!/bin/python
import json
import shutil
import jinja2

shutil.copytree("src/website", "target/release", dirs_exist_ok=True)

teztnets = {}
with open("./teztnets.json", 'r') as teztnets_file:
    teztnets = json.load(teztnets_file)

networks = {}
with open("./networks.json", 'r') as networks_file:
    networks = json.load(networks_file)

for network_name in networks:
    with open(f"target/release/{network_name}", "w") as out_file:
        print(json.dumps(networks[network_name]), file=out_file)

# group by category for human rendering
# Order manually. Start with long-running.
category_desc = {"Protocol Teztnets":"Testnets deployed specifically to test new Tezos protocol proposals.",
        "Periodic Teztnets": "Testnets that restart regularly and track the development of the master branch of [Octez repo](https://gitlab.com/tezos/tezos/)." }
nested_teztnets = {"Protocol Teztnets":{}}
for k,v in teztnets.items():
    if v["category"] not in nested_teztnets:
        nested_teztnets[v["category"]] = {}
    nested_teztnets[v["category"]][k] = v
    nested_teztnets[v["category"]][k]["activated_on"] = networks[k]["genesis"]["timestamp"].split("T")[0]

index = jinja2.Template(open('src/release_notes.md.jinja2').read()).render(teztnets=nested_teztnets, category_desc=category_desc)
with open("target/release-notes.markdown", "w") as out_file:
    print(index, file=out_file)
with open("target/release/index.markdown", "a") as out_file:
    print(index, file=out_file)
with open("target/release/teztnets.json", "w") as out_file:
    print(json.dumps(teztnets), file=out_file)

for k,v in teztnets.items():
<<<<<<< HEAD
    teztnet_md = jinja2.Template(open('src/teztnet_page.md.jinja2').read()).render(v=v)
    with open(f"target/release/about-{k}.markdown", "a") as out_file:
        print(teztnet_md, file=out_file)
=======
    # guessing git version based on docker naming convention (could fail later)
    v["git_ref"] = v["docker_build"].split(":")[1]
    if "master_" in v["docker_build"]:
       v["git_ref"] = v["git_ref"].split("_")[1]
    teztnet_md = jinja2.Template(open('src/teztnet_page.md.jinja2').read()).render(k=k,v=v, network_params=networks[k])
    faucet_md = jinja2.Template(open('src/teztnet_faucet.md.jinja2').read()).render(k=k,v=v)
    with open(f"target/release/{k}-about.markdown", "w") as out_file:
        print(teztnet_md, file=out_file)
    with open(f"target/release/{k}-faucet.markdown", "w") as out_file:
        print(faucet_md, file=out_file)
>>>>>>> cbda4b3e
<|MERGE_RESOLUTION|>--- conflicted
+++ resolved
@@ -37,11 +37,6 @@
     print(json.dumps(teztnets), file=out_file)
 
 for k,v in teztnets.items():
-<<<<<<< HEAD
-    teztnet_md = jinja2.Template(open('src/teztnet_page.md.jinja2').read()).render(v=v)
-    with open(f"target/release/about-{k}.markdown", "a") as out_file:
-        print(teztnet_md, file=out_file)
-=======
     # guessing git version based on docker naming convention (could fail later)
     v["git_ref"] = v["docker_build"].split(":")[1]
     if "master_" in v["docker_build"]:
@@ -51,5 +46,4 @@
     with open(f"target/release/{k}-about.markdown", "w") as out_file:
         print(teztnet_md, file=out_file)
     with open(f"target/release/{k}-faucet.markdown", "w") as out_file:
-        print(faucet_md, file=out_file)
->>>>>>> cbda4b3e
+        print(faucet_md, file=out_file)