--- conflicted
+++ resolved
@@ -58,11 +58,7 @@
     liquidity_baking_subsidy: "2500000"
     liquidity_baking_sunset_level: 525600
     liquidity_baking_escape_ema_threshold: 100000
-<<<<<<< HEAD
-    max_operation_time_to_live: 120
-=======
     max_operations_time_to_live: 120
->>>>>>> cbda4b3e
 
 nodes:
   tezos-baking-node:
